--- conflicted
+++ resolved
@@ -276,11 +276,7 @@
 ```
 
 The second caveat is that you'll have to call one of the following methods from
-<<<<<<< HEAD
-inside your rust instruction function to load the account:
-=======
 inside your rust instruction handler to load the account:
->>>>>>> fc6d1c18
 
 - `load_init` when first initializing an account (this will ignore the missing
   account discriminator that gets added only after the user's instruction code)
