--- conflicted
+++ resolved
@@ -13,7 +13,6 @@
 
 ### Summary
 
-<<<<<<< HEAD
 - SOL is Solana's **native token**. All other tokens, both fungible and
   non-fungible (NFTs), are called **SPL tokens**.
 - The **[Token Program](https://spl.solana.com/token)** provides instructions
@@ -31,25 +30,6 @@
   created with the
   [Token extensions program](/content/courses/token-extensions/close-mint.md)
   can also close token mints.
-=======
-- You may recall SOL is the 'native token' of Solana. All other tokens, fungible
-  and non-fungible tokens (NFTs), are called **SPL Tokens**.
-- The **Token Program** contains instructions for creating and interacting with
-  SPL Tokens.
-- **Token Mints** are accounts that define a specific token. This includes
-  information about the token itself (like how many decimals it has), the
-  account allowed to mint more tokens (called the **mint authority**), and where
-  to find more information about the token like a description, image, etc. The
-  mint authority can use the token mint to make more tokens!
-- **Token Accounts** hold tokens of a specific Token Mint. For most users, their
-  balances of each token mint are stored in **Associated Token Accounts** -
-  accounts with addresses made from their wallet address and the token's mint.
-- Creating Token Mints and Token Accounts requires allocating **rent** in SOL.
-  The rent for a Token Account can be refunded when the account is closed.
-  Additionally, tokens created with the
-  [Token Extensions Program](/content/courses/token-extensions/close-mint.md)
-  can also close Token Mints.
->>>>>>> 21cd11a1
 
 ### Lesson
 
@@ -455,13 +435,8 @@
 #### Transfer Tokens
 
 SPL Token transfers require both the sender and receiver to have token accounts
-<<<<<<< HEAD
-for the token mint being transferred. Tokens move from the sender's token
-account to the receiver's token account.
-=======
 for the mint of the tokens being transferred. The tokens are transferred from
 the sender's token account to the receiver's token account.
->>>>>>> 21cd11a1
 
 To ensure the receiver has a token account, you can use
 `getOrCreateAssociatedTokenAccount()`. This function verifies the receiver's
@@ -518,7 +493,6 @@
 
 ### Lab
 
-<<<<<<< HEAD
 In this lab, we'll use the Token Program to:
 
 - Create a Token Mint
@@ -526,10 +500,6 @@
 - Mint tokens
 - Transfer tokens
 - Burn tokens
-=======
-We're going to use the Token Program to create a Token Mint, create an
-Associated Token Account, mint tokens, transfer tokens, and burn tokens.
->>>>>>> 21cd11a1
 
 Make sure you have a `.env` file set up with a `SECRET_KEY`, following the steps
 in
@@ -548,6 +518,7 @@
 Think of the token mint as a factory that creates tokens, with `user` as the
 `mintAuthority`, acting as the person running the factory.
 
+```typescript filename="create-token-mint.ts"
 ```typescript filename="create-token-mint.ts"
 import { createMint } from "@solana/spl-token";
 import { Connection, clusterApiUrl, Keypair } from "@solana/web3.js";
@@ -629,15 +600,6 @@
 Create a new file called `create-token-metadata.ts`
 
 ```typescript filename="create-token-metadata.ts"
-<<<<<<< HEAD
-=======
-// This uses "@metaplex-foundation/mpl-token-metadata@2" to create tokens
-import "dotenv/config";
-import {
-  getKeypairFromEnvironment,
-  getExplorerLink,
-} from "@solana-developers/helpers";
->>>>>>> 21cd11a1
 import {
   clusterApiUrl,
   Connection,
@@ -751,25 +713,17 @@
 Replace `YOUR_TOKEN_MINT_ADDRESS` with your token mint address, then run the
 script with:
 
-<<<<<<< HEAD
 ```bash
 npx esrun create-token-metadata.ts
 ```
-=======
-console.log(`✅ Transaction confirmed, explorer link is: ${transactionLink}`);
->>>>>>> 21cd11a1
 
 You should see the output:
 
-<<<<<<< HEAD
 ```bash
 🔑 Loaded keypair. Public key: GprrWv9r8BMxQiWea9MrbCyK7ig7Mj8CcseEbJhDDZXM
 ✅ Metadata created. Signature: 3mBqNmNBbKdGCuKvRtZfHQrtatqxJxPFAia5m7FLFpBHwZV1TMgbXVzRW9EireFaXtQa63vh2i4waKgeaPqN6nov
 ✅ Transaction confirmed, explorer link is: https://explorer.solana.com/tx/3mBqNmNBbKdGCuKvRtZfHQrtatqxJxPFAia5m7FLFpBHwZV1TMgbXVzRW9EireFaXtQa63vh2i4waKgeaPqN6nov?cluster=devnet!
 ✅ Look at the token mint again: https://explorer.solana.com/address/FXbnmvUb7CxmSjMhF2g2xVJ2CXAHHp7GormYwwTx4rgj?cluster=devnet
-=======
-console.log(`✅ Look at the token mint again: ${tokenMintLink}`);
->>>>>>> 21cd11a1
 ```
 
 Replace `YOUR_TOKEN_MINT_ADDRESS_HERE` with your address of the mint and run the
@@ -804,6 +758,7 @@
 
 Don't forget to substitute your token mint address in the code below!
 
+```typescript filename="create-token-account.ts"
 ```typescript filename="create-token-account.ts"
 import { getOrCreateAssociatedTokenAccount } from "@solana/spl-token";
 import { Connection, PublicKey, clusterApiUrl } from "@solana/web3.js";
@@ -857,6 +812,7 @@
 ```
 
 Run the script using `npx esrun create-token-account.ts`. You should see:
+Run the script using `npx esrun create-token-account.ts`. You should see:
 
 ```bash
 🔑 Loaded keypair from environment. Public key: GprrWv9r8BMxQiWea9MrbCyK7ig7Mj8CcseEbJhDDZXM
@@ -869,32 +825,20 @@
 no tokens have been minted to it yet. Let's mint some tokens to this account to
 update the balance!
 
-<<<<<<< HEAD
 ![Token Account](/public/assets/courses/unboxed/create-token-account.png)
 
 Remember the address of your token account that will be used next to mint
 tokens.
 
 #### Minting Tokens
-=======
-Remember the address of your token account ! We'll use it to mint tokens.
-
-#### Mint Tokens
->>>>>>> 21cd11a1
 
 Now that we have a token mint and a token account, let's mint tokens to the
 token account. Recall that we set the `user` as the `mintAuthority` for the mint
 we created.
 
-<<<<<<< HEAD
 Create an empty file called `mint-tokens.ts`. We will be using the `mintTo()`
 function from `spl-token` to mint tokens. Remember to substitute your token mint
 address and token account address in the code below:
-=======
-Create an empty file called `mint-tokens.ts`. Then uses the `spl-token` function
-`mintTo()` to mint tokens. Remember to substitute in your token mint address and
-token account address below!
->>>>>>> 21cd11a1
 
 ```typescript filename="mint-tokens.ts"
 import { mintTo } from "@solana/spl-token";
@@ -982,10 +926,6 @@
 `YOUR_TOKEN_MINT_ADDRESS_HERE` with your token mint address.
 
 ```typescript filename="transfer-tokens.ts"
-<<<<<<< HEAD
-=======
-import "dotenv/config";
->>>>>>> 21cd11a1
 import {
   getExplorerLink,
   getKeypairFromEnvironment,
@@ -1017,7 +957,6 @@
 
 console.log(`💸 Attempting to send 1 token to ${recipient.toBase58()}...`);
 
-<<<<<<< HEAD
 try {
   // Get or create the source token account
   const sourceTokenAccount = await getOrCreateAssociatedTokenAccount(
@@ -1034,23 +973,6 @@
     tokenMintAccount,
     recipient,
   );
-=======
-// Get or create the source token account to store this token
-const sourceTokenAccount = await getOrCreateAssociatedTokenAccount(
-  connection,
-  sender,
-  tokenMintAccount,
-  sender.publicKey,
-);
-
-// Get or create the destination token account to store this token
-const destinationTokenAccount = await getOrCreateAssociatedTokenAccount(
-  connection,
-  sender,
-  tokenMintAccount,
-  recipient,
-);
->>>>>>> 21cd11a1
 
   // Transfer the tokens
   const signature = await transfer(
@@ -1064,28 +986,20 @@
 
   const explorerLink = getExplorerLink("transaction", signature, "devnet");
 
-<<<<<<< HEAD
   console.log(`✅ Transaction confirmed, explorer link is: ${explorerLink}`);
 } catch (error) {
   console.error(
     `Failed to transfer tokens: ${error instanceof Error ? error.message : String(error)}`,
   );
 }
-=======
-console.log(`✅ Transaction confirmed, explorer link is: ${explorerLink}`);
->>>>>>> 21cd11a1
 ```
 
 Run the script using `npx esrun transfer-tokens.ts`. You should see:
 
 ```bash
-<<<<<<< HEAD
  Loaded our keypair securely, using an env file! Our public key is: GprrWv9r8BMxQiWea9MrbCyK7ig7Mj8CcseEbJhDDZXM
 💸 Attempting to send 1 token to 3oihZhwmbtJwi9J3bgZzfd5uHDBwWr7prFanisgi9mjz...
 ✅ Transaction confirmed, explorer link is: https://explorer.solana.com/tx/4m9DA14qg1D2oRXydqCXHPY4UAPEWQgjDvryAUEH1Zn8pEACDMmNj7CP4bxnScPNKuzG6CARwwGpGWVmqCuW3QeC?cluster=devnet
-=======
-✅ Transaction confirmed, explorer link is: https://explorer.solana.com/tx/SgV2j2DkaErYf7ERiB11USoZzGqAk8HPEqVJLP8HWdz9M61FSFgyEMXJycHQtfCooCAPBom7Vi3akEAwSUHQUsu?cluster=devnet
->>>>>>> 21cd11a1
 ```
 
 Open the Explorer link. You see your balance go down, and the recipient's
@@ -1095,6 +1009,7 @@
 
 ### Challenge
 
+Now it's your turn to build something independently. Create an application that
 Now it's your turn to build something independently. Create an application that
 allows a user to create a new mint, create a token account, and mint tokens.
 
