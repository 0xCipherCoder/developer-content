---
title: Bump Seed Canonicalization
objectives:
  - Explain the vulnerabilities associated with using PDAs derived without the
    canonical bump
  - Initialize a PDA using Anchor's `seeds` and `bump` constraints to
    automatically use the canonical bump
  - Use Anchor's `seeds` and `bump` constraints to ensure the canonical bump is
    always used in future instructions when deriving a PDA
description:
  "Understand the need for consistent PDA calculation by storing and reusing the
  canonical bump."
---

## Summary

- The
  [**`create_program_address`**](https://docs.rs/solana-program/latest/solana_program/pubkey/struct.Pubkey.html#method.create_program_address)
  function derives a PDA but does so without searching for the canonical bump.
  It allows multiple valid bumps to produce different addresses. While this can
  still generate a valid PDA, it lacks determinism, as multiple bumps may yield
  different addresses for the same set of seeds.
- Using
  [**`find_program_address`**](https://docs.rs/solana-program/latest/solana_program/pubkey/struct.Pubkey.html#method.find_program_address)
<<<<<<< HEAD
  ensures that the **highest valid bump**, often referred to as the **canonical
  bump**, is used in the PDA derivation. This provides a deterministic way to
  compute an address for a given set of seeds, ensuring consistency across the
  program.
- In Anchor, you can specify the `seeds` and the `bump` to ensure that PDA
  derivations in your account validation struct always align with the correct
  canonical bump.
- Anchor also allows you to specify a bump directly in the validation struct
  using the `bump = <some_bump>` constraint. This ensures that the correct bump
  is used when verifying the PDA.
- Using `find_program_address` can be computationally expensive due to the
  process of searching for the highest valid bump. It’s considered best practice
  to store the derived bump in an account's data field upon initialization. This
  allows the bump to be referenced in subsequent instruction handlers, avoiding
  the need to repeatedly call `find_program_address` to re-derive the PDA.

=======
  ensures that the highest valid bump, or canonical bump, is used for the
  derivation, thus creating a deterministic way to find an address given
  specific seeds.
- Upon initialization, you can use Anchor's `seeds` and `bump` constraint to
  ensure that PDA derivations in the account validation struct always use the
  canonical bump
- Anchor allows you to **specify a bump** with the `bump = <some_bump>`
  constraint when verifying the address of a PDA
- Because `find_program_address` can be expensive, best practice is to store the
  derived bump in an account's data field to be referenced later on when
  re-deriving the address for verification
>>>>>>> 73cb9e4c
  ```rust
  #[derive(Accounts)]
  pub struct VerifyAddress<'info> {
      #[account(
        seeds = [DATA_PDA_SEED.as_bytes()],
        bump = data.bump
    )]
      data: Account<'info, Data>,
  }
  ```

- In summary, while `create_program_address` can generate a PDA,
  `find_program_address` ensures consistency and reliability by always producing
  the canonical bump, which is critical for deterministic program execution.
  This helps maintain integrity in onchain apps, especially when validating PDAs
  across multiple instruction handlers.

## Lesson

Bump seeds are a number between 0 and 255, inclusive, used to ensure that an
address derived using
[`create_program_address`](https://docs.rs/solana-program/latest/solana_program/pubkey/struct.Pubkey.html#method.create_program_address)
is a valid PDA. The **canonical bump** is the highest bump value that produces a
valid PDA. The standard in Solana is to _always use the canonical bump_ when
deriving PDAs, both for security and convenience.

### Insecure PDA Derivation using create_program_address

Given a set of seeds, the `create_program_address` function will produce a valid
PDA about 50% of the time. The bump seed is an additional byte added as a seed
to "bump" the derived address into a valid territory. Since there are 256
possible bump seeds and the function produces valid PDAs approximately 50% of
the time, there are many valid bumps for a given set of input seeds.

You can imagine that this could cause confusion in locating accounts when using
seeds as a way of mapping between known pieces of information to accounts. Using
the canonical bump as the standard ensures that you can always find the right
account. More importantly, it avoids security exploits caused by the open-ended
nature of allowing multiple bumps.

In the example below, the `set_value` instruction handler uses a `bump` that was
passed in as instruction data to derive a PDA. The instruction handler then
derives the PDA using `create_program_address` function and checks that the
`address` matches the public key of the `data` account.

```rust
use anchor_lang::prelude::*;

declare_id!("ABQaKhtpYQUUgZ9m2sAY7ZHxWv6KyNdhUJW8Dh8NQbkf");

#[program]
pub mod bump_seed_canonicalization_insecure {
    use super::*;

    // Insecure PDA Derivation using create_program_address
    pub fn set_value(ctx: Context<BumpSeed>, key: u64, new_value: u64, bump: u8) -> Result<()> {
        let address =
            Pubkey::create_program_address(&[key.to_le_bytes().as_ref(), &[bump]], ctx.program_id)
                .unwrap();
        if address != ctx.accounts.data.key() {
            return Err(ProgramError::InvalidArgument.into());
        }

        ctx.accounts.data.value = new_value;

        Ok(())
    }
}

#[derive(Accounts)]
pub struct BumpSeed<'info> {
    #[account(mut)]
    pub data: Account<'info, Data>,
}

#[account]
pub struct Data {
    pub value: u64,
}
```

While the instruction handler derives the PDA and checks the passed-in account,
which is good, it allows the caller to pass in an arbitrary bump. Depending on
the context of your program, this could result in undesired behavior or
potential exploit.

If the seed mapping was meant to enforce a one-to-one relationship between PDA
and user, for example, this program would not properly enforce that. A user
could call the program multiple times with many valid bumps, each producing a
different PDA.

### Recommended Derivation using find_program_address

A simple way around this problem is to have the program expect only the
canonical bump and use `find_program_address` to derive the PDA.

The
[`find_program_address`](https://docs.rs/solana-program/latest/solana_program/pubkey/struct.Pubkey.html#method.find_program_address)
_always uses the canonical bump_. This function iterates by calling
`create_program_address`, starting with a bump of 255 and decrementing the bump
by one with each iteration. As soon as a valid address is found, the function
returns both the derived PDA and the canonical bump used to derive it.

This ensures a one-to-one mapping between your input seeds and the address they
produce.

```rust
pub fn set_value_secure(
    ctx: Context<BumpSeed>,
    key: u64,
    new_value: u64,
    bump: u8,
) -> Result<()> {
    let (address, expected_bump) =
        Pubkey::find_program_address(&[key.to_le_bytes().as_ref()], ctx.program_id);

    if address != ctx.accounts.data.key() {
        return Err(ProgramError::InvalidArgument.into());
    }
    if expected_bump != bump {
        return Err(ProgramError::InvalidArgument.into());
    }

    ctx.accounts.data.value = new_value;
    Ok(())
}
```

<<<<<<< HEAD
### Use Anchor’s seeds and bump Constraints
=======
### Use Anchor's `seeds` and `bump` constraints
>>>>>>> 73cb9e4c

Anchor provides a convenient way to derive PDAs in the account validation struct
using the `seeds` and `bump` constraints. These can even be combined with the
`init` constraint to initialize the account at the intended address. To protect
the program from the vulnerability we've been discussing throughout this lesson,
Anchor does not even allow you to initialize an account at a PDA using anything
but the canonical bump. Instead, it uses `find_program_address` to derive the
PDA and subsequently performs the initialization.

```rust
use anchor_lang::prelude::*;

declare_id!("Fg6PaFpoGXkYsidMpWTK6W2BeZ7FEfcYkg476zPFsLnS");

pub const DISCRIMINATOR_SIZE: usize = 8;

#[program]
pub mod bump_seed_canonicalization_recommended {
    use super::*;

    pub fn set_value(ctx: Context<BumpSeed>, _key: u64, new_value: u64) -> Result<()> {
        ctx.accounts.data.value = new_value;
        Ok(())
    }
}
// Initialize account at PDA
#[derive(Accounts)]
#[instruction(key: u64)]
pub struct BumpSeed<'info> {
    #[account(mut)]
    pub payer: Signer<'info>,
    #[account(
        init,
        seeds = [key.to_le_bytes().as_ref()],
        // Derives the PDA using the canonical bump
        bump,
        payer = payer,
        space = DISCRIMINATOR_SIZE + Data::INIT_SPACE
    )]
    pub data: Account<'info, Data>,

    pub system_program: Program<'info, System>,
}

#[account]
#[derive(InitSpace)]
pub struct Data {
    pub value: u64,
}
```

If you aren't initializing an account, you can still validate PDAs with the
`seeds` and `bump` constraints. This simply rederives the PDA and compares the
derived address with the address of the account passed in.

In this scenario, Anchor _does_ allow you to specify the bump to use to derive
the PDA with `bump = <some_bump>`. The intent here is not for you to use
arbitrary bumps, but rather to let you optimize your program. The iterative
nature of `find_program_address` makes it expensive, so best practice is to
store the canonical bump in the PDA account's data upon initializing a PDA,
allowing you to reference the bump stored when validating the PDA in subsequent
instruction handlers.

When you specify the bump to use, Anchor uses `create_program_address` with the
provided bump instead of `find_program_address`. This pattern of storing the
bump in the account data ensures that your program always uses the canonical
bump without degrading performance.

```rust
use anchor_lang::prelude::*;

declare_id!("CVwV9RoebTbmzsGg1uqU1s4a3LvTKseewZKmaNLSxTqc");

// Constant for account space calculation
pub const DISCRIMINATOR_SIZE: usize = 8;

#[program]
pub mod bump_seed_canonicalization_recommended {
    use super::*;

    // Instruction handler to set a value and store the bump
    pub fn set_value(ctx: Context<BumpSeed>, _key: u64, new_value: u64) -> Result<()> {
        ctx.accounts.data.value = new_value;

        // Store the canonical bump on the account
        // This bump is automatically derived by Anchor
        ctx.accounts.data.bump = ctx.bumps.data;

        Ok(())
    }

    // Instruction handler to verify the PDA address
    pub fn verify_address(ctx: Context<VerifyAddress>, _key: u64) -> Result<()> {
        msg!("PDA confirmed to be derived with canonical bump: {}", ctx.accounts.data.key());
        Ok(())
    }
}

// Account validation struct for initializing the PDA account
#[derive(Accounts)]
#[instruction(key: u64)]
pub struct BumpSeed<'info> {
    #[account(mut)]
    pub payer: Signer<'info>,

    #[account(
        init,
        seeds = [key.to_le_bytes().as_ref()],
        bump,  // Anchor automatically uses the canonical bump
        payer = payer,
        space = DISCRIMINATOR_SIZE + Data::INIT_SPACE
    )]
    pub data: Account<'info, Data>,

    pub system_program: Program<'info, System>
}

// Account validation struct for verifying the PDA address
#[derive(Accounts)]
#[instruction(key: u64)]
pub struct VerifyAddress<'info> {
    #[account(
        seeds = [key.to_le_bytes().as_ref()],
        bump = data.bump  // Use the stored bump, guaranteed to be canonical
    )]
    pub data: Account<'info, Data>,
}

// Data structure for the PDA account
#[account]
#[derive(InitSpace)]
pub struct Data {
    pub value: u64,
    pub bump: u8  // Stores the canonical bump
}
```

If you don't specify the bump on the `bump` constraint, Anchor will still use
`find_program_address` to derive the PDA using the canonical bump. As a
<<<<<<< HEAD
consequence, your instruction handler will incur a variable amount of compute
budget. Programs that are already at risk of exceeding their compute budget
should use this with care since there is a chance that the program’s budget may
be occasionally and unpredictably exceeded.
=======
consequence, your instruction will incur a variable amount of compute budget.
Programs that are already at risk of exceeding their compute budget should use
this with care since there is a chance that the program's budget may be
occasionally and unpredictably exceeded.
>>>>>>> 73cb9e4c

On the other hand, if you only need to verify the address of a PDA passed in
without initializing an account, you'll be forced to either let Anchor derive
the canonical bump or expose your program to unecessary risks. In that case,
please use the canonical bump despite the slight mark against performance.

## Lab

To demonstrate the security exploits possible when you don't check for the
canonical bump, let's work with a program that lets each program user "claim"
rewards on time.

### 1. Setup

Start by getting the code on the
[`starter` branch of this repository](https://github.com/solana-developers/bump-seed-canonicalization/tree/starter).

Notice that there are two instruction handlers on the program and a single test
in the `tests` directory.

The instruction handlers on the program are:

1. `create_user_insecure`
2. `claim_insecure`

The `create_user_insecure` instruction handler simply creates a new account at a
PDA derived using the signer's public key and a passed-in bump.

The `claim_insecure` instruction handler mints 10 tokens to the user and then
marks the account's rewards as claimed so that they can't claim again.

However, the program doesn't explicitly check that the PDAs in question are
using the canonical bump.

Have a look at the program to understand what it does before proceeding.

### 2. Test Insecure Instruction Handlers

Since the instruction handlers don't explicitly require the `user` PDA to use
the canonical bump, an attacker can create multiple accounts per wallet and
claim more rewards than should be allowed.

The test in the `tests` directory creates a new keypair called `attacker` to
represent an attacker. It then loops through all possible bumps and calls
`create_user_insecure` and `claim_insecure`. By the end, the test expects that
the attacker has been able to claim rewards multiple times and has earned more
than the 10 tokens allotted per user.

```typescript
it("allows attacker to claim more than reward limit with insecure instruction handlers", async () => {
  try {
    const attacker = Keypair.generate();
    await airdropIfRequired(
      connection,
      attacker.publicKey,
      1 * LAMPORTS_PER_SOL,
      0.5 * LAMPORTS_PER_SOL,
    );
    const ataKey = await getAssociatedTokenAddress(mint, attacker.publicKey);

    let successfulClaimCount = 0;

    for (let i = 0; i < 256; i++) {
      try {
        const pda = anchor.web3.PublicKey.createProgramAddressSync(
          [attacker.publicKey.toBuffer(), Buffer.from([i])],
          program.programId,
        );
        await program.methods
          .createUserInsecure(i)
          .accounts({
            user: pda,
            payer: attacker.publicKey,
          })
          .signers([attacker])
          .rpc();
        await program.methods
          .claimInsecure(i)
          .accounts({
            user: pda,
            mint,
            payer: attacker.publicKey,
            userAta: ataKey,
            mintAuthority,
            tokenProgram: anchor.utils.token.TOKEN_PROGRAM_ID,
            associatedTokenProgram: anchor.utils.token.ASSOCIATED_PROGRAM_ID,
            systemProgram: anchor.web3.SystemProgram.programId,
            rent: anchor.web3.SYSVAR_RENT_PUBKEY,
          })
          .signers([attacker])
          .rpc();

        successfulClaimCount += 1;
      } catch (error) {
        if (
          error instanceof Error &&
          !error.message.includes(
            "Invalid seeds, address must fall off the curve",
          )
        ) {
          console.error(error);
        }
      }
    }

    const ata = await getAccount(connection, ataKey);

    console.log(
      `Attacker claimed ${successfulClaimCount} times and got ${Number(
        ata.amount,
      )} tokens`,
    );

    expect(successfulClaimCount).to.be.greaterThan(1);
    expect(Number(ata.amount)).to.be.greaterThan(10);
  } catch (error) {
    throw new Error(`Test failed: ${error.message}`);
  }
});
```

Run `anchor test` to see that this test passes, showing that the attacker is
successful. Since the test calls the instruction handlers for every valid bump,
it takes a bit to run, so be patient.

```bash
  Bump seed canonicalization
Attacker claimed 121 times and got 1210 tokens
    ✔ allows attacker to claim more than reward limit with insecure instructions (119994ms)
```

### 3. Create Secure Instruction Handler

Let's demonstrate patching the vulnerability by creating two new instruction
handlers:

1. `create_user_secure`
2. `claim_secure`

Before we write the account validation or instruction handler logic, let's
create a new user type, `UserSecure`. This new type will add the canonical bump
as a field on the struct.

```rust
// Secure user account structure
#[account]
#[derive(InitSpace)]
pub struct UserSecure {
    pub auth: Pubkey,
    pub bump: u8,
    pub rewards_claimed: bool,
}
```

Next, let's create account validation structs for each of the new instruction
handlers. They'll be very similar to the insecure versions but will let Anchor
handle the derivation and deserialization of the PDAs.

```rust
// Account validation struct for securely creating a user account
#[derive(Accounts)]
pub struct CreateUserSecure<'info> {
    #[account(mut)]
    pub payer: Signer<'info>,
    #[account(
        init,
        payer = payer,
        space = DISCRIMINATOR_SIZE + UserSecure::INIT_SPACE,
        seeds = [payer.key().as_ref()],
        bump
    )]
    pub user: Account<'info, UserSecure>,
    pub system_program: Program<'info, System>,
}

// Account validation struct for secure claiming of rewards
#[derive(Accounts)]
pub struct SecureClaim<'info> {
    #[account(
        mut,
        seeds = [payer.key().as_ref()],
        bump = user.bump,
        constraint = !user.rewards_claimed @ ClaimError::AlreadyClaimed,
        constraint = user.auth == payer.key()
    )]
    pub user: Account<'info, UserSecure>,
    #[account(mut)]
    pub payer: Signer<'info>,
    #[account(
        init_if_needed,
        payer = payer,
        associated_token::mint = mint,
        associated_token::authority = payer
    )]
    pub user_ata: Account<'info, TokenAccount>,
    #[account(mut)]
    pub mint: Account<'info, Mint>,
    /// CHECK: This is the mint authority PDA, checked by seeds constraint
    #[account(seeds = [b"mint"], bump)]
    pub mint_authority: UncheckedAccount<'info>,
    pub token_program: Program<'info, Token>,
    pub associated_token_program: Program<'info, AssociatedToken>,
    pub system_program: Program<'info, System>,
    pub rent: Sysvar<'info, Rent>,
}
```

Finally, let's implement the instruction handler logic for the two new
instruction handlers. The `create_user_secure` instruction handler simply needs
to set the `auth`, `bump` and `rewards_claimed` fields on the `user` account
data.

```rust
// Secure instruction to create a user account
pub fn create_user_secure(ctx: Context<CreateUserSecure>) -> Result<()> {
    ctx.accounts.user.set_inner(UserSecure {
        auth: ctx.accounts.payer.key(),
        bump: ctx.bumps.user,
        rewards_claimed: false,
    });
    Ok(())
}
```

The `claim_secure` instruction handler needs to mint 10 tokens to the user and
set the `user` account's `rewards_claimed` field to `true`.

```rust
// Secure instruction to claim rewards
pub fn claim_secure(ctx: Context<SecureClaim>) -> Result<()> {
    // Mint tokens to the user's associated token account
    token::mint_to(
        CpiContext::new_with_signer(
            ctx.accounts.token_program.to_account_info(),
            MintTo {
                mint: ctx.accounts.mint.to_account_info(),
                to: ctx.accounts.user_ata.to_account_info(),
                authority: ctx.accounts.mint_authority.to_account_info(),
            },
            &[&[b"mint", &[ctx.bumps.mint_authority]]],
        ),
        10,
    )?;

    // Mark rewards as claimed
    ctx.accounts.user.rewards_claimed = true;

    Ok(())
}
```

### 4. Test Secure Instruction Handlers

Let's go ahead and write a test to show that the attacker can no longer claim
more than once using the new instruction handlers.

Notice that if you start to loop through using multiple PDAs like the old test,
you can't even pass the non-canonical bump to the instruction handlers. However,
you can still loop through using the various PDAs and at the end check that only
1 claim happened for a total of 10 tokens. Your final test will look something
like this:

```typescript
it("allows attacker to claim only once with secure instruction handlers", async () => {
  try {
    const attacker = Keypair.generate();
    await airdropIfRequired(
      connection,
      attacker.publicKey,
      1 * LAMPORTS_PER_SOL,
      0.5 * LAMPORTS_PER_SOL,
    );
    const ataKey = await getAssociatedTokenAddress(mint, attacker.publicKey);
    const [userPDA] = anchor.web3.PublicKey.findProgramAddressSync(
      [attacker.publicKey.toBuffer()],
      program.programId,
    );

    await program.methods
      .createUserSecure()
      .accounts({
        payer: attacker.publicKey,
        user: userPDA,
        systemProgram: anchor.web3.SystemProgram.programId,
      })
      .signers([attacker])
      .rpc();

    await program.methods
      .claimSecure()
      .accounts({
        payer: attacker.publicKey,
        user: userPDA,
        userAta: ataKey,
        mint,
        mintAuthority,
        tokenProgram: anchor.utils.token.TOKEN_PROGRAM_ID,
        associatedTokenProgram: anchor.utils.token.ASSOCIATED_PROGRAM_ID,
        systemProgram: anchor.web3.SystemProgram.programId,
        rent: anchor.web3.SYSVAR_RENT_PUBKEY,
      })
      .signers([attacker])
      .rpc();

    let successfulClaimCount = 1;

    for (let i = 0; i < 256; i++) {
      try {
        const pda = anchor.web3.PublicKey.createProgramAddressSync(
          [attacker.publicKey.toBuffer(), Buffer.from([i])],
          program.programId,
        );
        await program.methods
          .createUserSecure()
          .accounts({
            user: pda,
            payer: attacker.publicKey,
            systemProgram: anchor.web3.SystemProgram.programId,
          })
          .signers([attacker])
          .rpc();

        await program.methods
          .claimSecure()
          .accounts({
            payer: attacker.publicKey,
            user: pda,
            userAta: ataKey,
            mint,
            mintAuthority,
            tokenProgram: anchor.utils.token.TOKEN_PROGRAM_ID,
            associatedTokenProgram: anchor.utils.token.ASSOCIATED_PROGRAM_ID,
            systemProgram: anchor.web3.SystemProgram.programId,
            rent: anchor.web3.SYSVAR_RENT_PUBKEY,
          })
          .signers([attacker])
          .rpc();

        successfulClaimCount += 1;
      } catch (error) {
        if (
          error instanceof Error &&
          !error.message.includes("Error Number: 2006") &&
          !error.message.includes(
            "Invalid seeds, address must fall off the curve",
          )
        ) {
          // Comment console error logs to see the test outputs properly
          console.error(error);
        }
      }
    }

    const ata = await getAccount(connection, ataKey);

    console.log(
      `Attacker claimed ${successfulClaimCount} times and got ${Number(
        ata.amount,
      )} tokens`,
    );

    expect(Number(ata.amount)).to.equal(10);
    expect(successfulClaimCount).to.equal(1);
  } catch (error) {
    throw new Error(`Test failed: ${error.message}`);
  }
});
```

```bash
  Bump seed canonicalization
Attacker claimed 119 times and got 1190 tokens
    ✔ allows attacker to claim more than reward limit with insecure instruction handlers (117370ms)
Attacker claimed 1 times and got 10 tokens
    ✔ allows attacker to claim only once with secure instruction handlers (16362ms)
```

If you use Anchor for all of the PDA derivations, this particular exploit is
pretty simple to avoid. However, if you end up doing anything "non-standard," be
careful to design your program to explicitly use the canonical bump!

If you want to take a look at the final solution code you can find it on the
[`solution` branch of the same repository](https://github.com/solana-developers/bump-seed-canonicalization/tree/solution).

## Challenge

Just as with other lessons in this unit, your opportunity to practice avoiding
this security exploit lies in auditing your own or other programs.

Take some time to review at least one program and ensure that all PDA
derivations and checks are using the canonical bump.

Remember, if you find a bug or exploit in somebody else's program, please alert
them! If you find one in your own program, be sure to patch it right away.

<Callout type="success" title="Completed the lab?">

Push your code to GitHub and
[tell us what you thought of this lesson](https://form.typeform.com/to/IPH0UGz7#answers-lesson=d3f6ca7a-11c8-421f-b7a3-d6c08ef1aa8b)!
</Callout><|MERGE_RESOLUTION|>--- conflicted
+++ resolved
@@ -22,7 +22,6 @@
   different addresses for the same set of seeds.
 - Using
   [**`find_program_address`**](https://docs.rs/solana-program/latest/solana_program/pubkey/struct.Pubkey.html#method.find_program_address)
-<<<<<<< HEAD
   ensures that the **highest valid bump**, often referred to as the **canonical
   bump**, is used in the PDA derivation. This provides a deterministic way to
   compute an address for a given set of seeds, ensuring consistency across the
@@ -34,24 +33,11 @@
   using the `bump = <some_bump>` constraint. This ensures that the correct bump
   is used when verifying the PDA.
 - Using `find_program_address` can be computationally expensive due to the
-  process of searching for the highest valid bump. It’s considered best practice
+  process of searching for the highest valid bump. It's considered best practice
   to store the derived bump in an account's data field upon initialization. This
   allows the bump to be referenced in subsequent instruction handlers, avoiding
   the need to repeatedly call `find_program_address` to re-derive the PDA.
 
-=======
-  ensures that the highest valid bump, or canonical bump, is used for the
-  derivation, thus creating a deterministic way to find an address given
-  specific seeds.
-- Upon initialization, you can use Anchor's `seeds` and `bump` constraint to
-  ensure that PDA derivations in the account validation struct always use the
-  canonical bump
-- Anchor allows you to **specify a bump** with the `bump = <some_bump>`
-  constraint when verifying the address of a PDA
-- Because `find_program_address` can be expensive, best practice is to store the
-  derived bump in an account's data field to be referenced later on when
-  re-deriving the address for verification
->>>>>>> 73cb9e4c
   ```rust
   #[derive(Accounts)]
   pub struct VerifyAddress<'info> {
@@ -180,11 +166,7 @@
 }
 ```
 
-<<<<<<< HEAD
-### Use Anchor’s seeds and bump Constraints
-=======
-### Use Anchor's `seeds` and `bump` constraints
->>>>>>> 73cb9e4c
+### Use Anchor's seeds and bump Constraints
 
 Anchor provides a convenient way to derive PDAs in the account validation struct
 using the `seeds` and `bump` constraints. These can even be combined with the
@@ -324,17 +306,10 @@
 
 If you don't specify the bump on the `bump` constraint, Anchor will still use
 `find_program_address` to derive the PDA using the canonical bump. As a
-<<<<<<< HEAD
 consequence, your instruction handler will incur a variable amount of compute
 budget. Programs that are already at risk of exceeding their compute budget
-should use this with care since there is a chance that the program’s budget may
+should use this with care since there is a chance that the program's budget may
 be occasionally and unpredictably exceeded.
-=======
-consequence, your instruction will incur a variable amount of compute budget.
-Programs that are already at risk of exceeding their compute budget should use
-this with care since there is a chance that the program's budget may be
-occasionally and unpredictably exceeded.
->>>>>>> 73cb9e4c
 
 On the other hand, if you only need to verify the address of a PDA passed in
 without initializing an account, you'll be forced to either let Anchor derive
